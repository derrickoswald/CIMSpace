/**
 * @fileOverview Read CIM files.
 * @name cim
 * @author Derrick Oswald
 * @version 1.0
 */
define
(
<<<<<<< HEAD
    ["model/base", "model/assetinfo", "model/assets", "model/common", "model/core", "model/customers", "model/meas", "model/metering", "model/production", "model/protection", "model/statevariables", "model/wires", "model/work"],
=======
    ["model/base", "model/assetInfo", "model/assets", "model/common", "model/core", "model/customers", "model/domain", "model/infAssets", "model/meas", "model/metering", "model/production", "model/protection", "model/statevariables", "model/wires", "model/work"],
>>>>>>> 761e68eb
    /**
     * @summary CIM file reading functions.
     * @description Read an XML file with a restricted profile
     * (based on the PowerOn Advantage profile).
     * @name cim
     * @exports cim
     * @version 1.0
     */
<<<<<<< HEAD
    function (base, assetinfo, assets, common, core, customers, meas, metering, production, protection, statevariables, wires, work)
=======
    function (base, assetInfo, assets, common, core, customers, domain, infAssets, meas, metering, production, protection, statevariables, wires, work)
>>>>>>> 761e68eb
    {
        /**
         * The size of chunks to read into memory.
         */
        var CHUNK_SIZE = 4000000;

        /**
         * Convert a string into UTF-8 encoded (all high order bytes are zero) string.
         * @see {http://monsur.hossa.in/2012/07/20/utf-8-in-javascript.html}
         * @param {String} str - the string to encode
         * @returns {String} UTF-8 encoded string
         * @memberOf module:cim
         */
        function encode_utf8 (str)
        {
            return (unescape (encodeURIComponent (str)));
        };

        /**
         * Parse an XML file into constituent parts
         * @param {String} xml - the string to parse
         * @param {Object} context - the file reading context
         * @param {Object} parsed - optional parsed elements to add to
         * @returns {Object} the parsed object
         * @memberOf module:cim
         */
        function read_xml (xml, context, parsed)
        {
            var regex;
            var startindex;
            var result;
            var subcontext;

            context = context ||
            {
                start_character: 0,
                end_character: 0,
                newlines: [],
                parsed: parsed || { ignored: 0 }
            };

            // update the newline index
            context.newlines = base.index_string (xml, context.start_character, context.newlines);
            context.end_character = context.start_character;

            // scan for cim elements
            regex = new RegExp ("\\s*<(cim:[^ >\\s]+)([\\s\\S]*?)<\\/\\1>\\s*", "g");
//            regex = /\s*<(cim:[^ >\\s]+)([\s\S]*?)<\/\1>\s*/g; // important to consume leading and trailing whitespace
            startindex = 0;
            while (null != (result = regex.exec (xml)))
            {
                // check for a complete outer element,
                // i.e. check that the matched pattern length fills starting index to ending index
                // this is in lieu of all browser support for the sticky flag - y
                if (startindex + result[0].length != regex.lastIndex)
                    break;
                startindex = regex.lastIndex;

                // update the last seen character position
                context.end_character = context.start_character + regex.lastIndex;
                // form the subcontext for parsing individual elements
                subcontext =
                {
                    start_character: context.start_character + result.index,
                    end_character: context.end_character,
                    newlines: context.newlines,
                    parsed: context.parsed
                };
                // parse individual elements
                var element = result[1];
                var guts = result[2];
                switch (element)
                {
                    case "cim:ActivityRecord":
                        common.parse_ActivityRecord (subcontext, guts);
                        break;
                    case "cim:Agreement":
                        common.parse_Agreement (subcontext, guts);
                        break;
                    case "cim:Appointment":
                        common.parse_Appointment (subcontext, guts);
                        break;
                    case "cim:ConfigurationEvent":
                        common.parse_ConfigurationEvent (subcontext, guts);
                        break;
                    case "cim:CoordinateSystem":
                        common.parse_CoordinateSystem (subcontext, guts);
                        break;
                    case "cim:Crew":
                        common.parse_Crew (subcontext, guts);
                        break;
                    case "cim:CrewMember":
                        common.parse_CrewMember (subcontext, guts);
                        break;
                    case "cim:CrewType":
                        common.parse_CrewType (subcontext, guts);
                        break;
                    case "cim:Document":
                        common.parse_Document (subcontext, guts);
                        break;
                    case "cim:ElectronicAddress":
                        common.parse_ElectronicAddress (subcontext, guts);
                        break;
                    case "cim:Hazard":
                        common.parse_Hazard (subcontext, guts);
                        break;
                    case "cim:Location":
                        common.parse_Location (subcontext, guts);
                        break;
                    case "cim:OperationPersonRole":
                        common.parse_OperationPersonRole (subcontext, guts);
                        break;
                    case "cim:Operator":
                        common.parse_Operator (subcontext, guts);
                        break;
                    case "cim:Organisation":
                        common.parse_Organisation (subcontext, guts);
                        break;
                    case "cim:OrganisationRole":
                        common.parse_OrganisationRole (subcontext, guts);
                        break;
                    case "cim:Ownership":
                        common.parse_Ownership (subcontext, guts);
                        break;
                    case "cim:Person":
                        common.parse_Person (subcontext, guts);
                        break;
                    case "cim:PersonRole":
                        common.parse_PersonRole (subcontext, guts);
                        break;
                    case "cim:PositionPoint":
                        common.parse_PositionPoint (subcontext, guts);
                        break;
                    case "cim:PostalAddress":
                        common.parse_PostalAddress (subcontext, guts);
                        break;
                    case "cim:Priority":
                        common.parse_Priority (subcontext, guts);
                        break;
                    case "cim:ScheduledEventData":
                        common.parse_ScheduledEventData (subcontext, guts);
                        break;
                    case "cim:Status":
                        common.parse_Status (subcontext, guts);
                        break;
                    case "cim:StreetAddress":
                        common.parse_StreetAddress (subcontext, guts);
                        break;
                    case "cim:StreetDetail":
                        common.parse_StreetDetail (subcontext, guts);
                        break;
                    case "cim:TelephoneNumber":
                        common.parse_TelephoneNumber (subcontext, guts);
                        break;
                    case "cim:TimePoint":
                        common.parse_TimePoint (subcontext, guts);
                        break;
                    case "cim:TimeSchedule":
                        common.parse_TimeSchedule (subcontext, guts);
                        break;
                    case "cim:TownDetail":
                        common.parse_TownDetail (subcontext, guts);
                        break;
                    case "cim:UserAttribute":
                        common.parse_UserAttribute (subcontext, guts);
                        break;
                    case "cim:ACDCTerminal":
                        core.parse_ACDCTerminal (subcontext, guts);
                        break;
                    case "cim:BaseVoltage":
                        core.parse_BaseVoltage (subcontext, guts);
                        break;
                    case "cim:Bay":
                        core.parse_Bay (subcontext, guts);
                        break;
                    case "cim:ConductingEquipment":
                        core.parse_ConductingEquipment (subcontext, guts);
                        break;
                    case "cim:ConnectivityNode":
                        core.parse_ConnectivityNode (subcontext, guts);
                        break;
                    case "cim:ConnectivityNodeContainer":
                        core.parse_ConnectivityNodeContainer (subcontext, guts);
                        break;
                    case "cim:Equipment":
                        core.parse_Equipment (subcontext, guts);
                        break;
                    case "cim:EquipmentContainer":
                        core.parse_EquipmentContainer (subcontext, guts);
                        break;
                    case "cim:IdentifiedObject":
                        core.parse_IdentifiedObject (subcontext, guts);
                        break;
                    case "cim:Name":
                        core.parse_Name (subcontext, guts);
                        break;
                    case "cim:NameType":
                        core.parse_NameType (subcontext, guts);
                        break;
                    case "cim:NameTypeAuthority":
                        core.parse_NameTypeAuthority (subcontext, guts);
                        break;
                    case "cim:PSRType":
                        core.parse_PSRType (subcontext, guts);
                        break;
                    case "cim:PowerSystemResource":
                        core.parse_PowerSystemResource (subcontext, guts);
                        break;
                    case "cim:Substation":
                        core.parse_Substation (subcontext, guts);
                        break;
                    case "cim:Terminal":
                        core.parse_Terminal (subcontext, guts);
                        break;
                    case "cim:VoltageLevel":
                        core.parse_VoltageLevel (subcontext, guts);
                        break;
                    case "cim:GeneratingUnit":
                        production.parse_GeneratingUnit (subcontext, guts);
                        break;
                    case "cim:SolarGeneratingUnit":
                        production.parse_SolarGeneratingUnit (subcontext, guts);
                        break;
                    case "cim:CurrentRelay":
                        protection.parse_CurrentRelay (subcontext, guts);
                        break;
                    case "cim:ProtectionEquipment":
                        protection.parse_ProtectionEquipment (subcontext, guts);
                        break;
                    case "cim:StateVariable":
                        statevariables.parse_StateVariable (subcontext, guts);
                        break;
                    case "cim:SvStatus":
                        statevariables.parse_SvStatus (subcontext, guts);
                        break;
                    case "cim:Customer":
                        customers.parse_Customer (subcontext, guts);
                        break;
                    case "cim:CustomerAccount":
                        customers.parse_CustomerAccount (subcontext, guts);
                        break;
                    case "cim:CustomerAgreement":
                        customers.parse_CustomerAgreement (subcontext, guts);
                        break;
                    case "cim:CustomerNotification":
                        customers.parse_CustomerNotification (subcontext, guts);
                        break;
                    case "cim:IncidentHazard":
                        customers.parse_IncidentHazard (subcontext, guts);
                        break;
                    case "cim:PricingStructure":
                        customers.parse_PricingStructure (subcontext, guts);
                        break;
                    case "cim:ServiceCategory":
                        customers.parse_ServiceCategory (subcontext, guts);
                        break;
                    case "cim:ServiceLocation":
                        customers.parse_ServiceLocation (subcontext, guts);
                        break;
                    case "cim:Tariff":
                        customers.parse_Tariff (subcontext, guts);
                        break;
                    case "cim:TroubleTicket":
                        customers.parse_TroubleTicket (subcontext, guts);
                        break;
                    case "cim:ACLineSegment":
                        wires.parse_ACLineSegment (subcontext, guts);
                        break;
                    case "cim:ACLineSegmentPhase":
                        wires.parse_ACLineSegmentPhase (subcontext, guts);
                        break;
                    case "cim:BusbarSection":
                        wires.parse_BusbarSection (subcontext, guts);
                        break;
                    case "cim:Conductor":
                        wires.parse_Conductor (subcontext, guts);
                        break;
                    case "cim:Connector":
                        wires.parse_Connector (subcontext, guts);
                        break;
                    case "cim:Disconnector":
                        wires.parse_Disconnector (subcontext, guts);
                        break;
                    case "cim:EnergyConsumer":
                        wires.parse_EnergyConsumer (subcontext, guts);
                        break;
                    case "cim:Fuse":
                        wires.parse_Fuse (subcontext, guts);
                        break;
                    case "cim:GroundDisconnector":
                        wires.parse_GroundDisconnector (subcontext, guts);
                        break;
                    case "cim:Jumper":
                        wires.parse_Jumper (subcontext, guts);
                        break;
                    case "cim:Junction":
                        wires.parse_Junction (subcontext, guts);
                        break;
                    case "cim:Line":
                        wires.parse_Line (subcontext, guts);
                        break;
                    case "cim:LoadBreakSwitch":
                        wires.parse_LoadBreakSwitch (subcontext, guts);
                        break;
                    case "cim:PowerTransformer":
                        wires.parse_PowerTransformer (subcontext, guts);
                        break;
                    case "cim:PowerTransformerEnd":
                        wires.parse_PowerTransformerEnd (subcontext, guts);
                        break;
                    case "cim:ProtectedSwitch":
                        wires.parse_ProtectedSwitch (subcontext, guts);
                        break;
                    case "cim:Switch":
                        wires.parse_Switch (subcontext, guts);
                        break;
                    case "cim:TransformerEnd":
                        wires.parse_TransformerEnd (subcontext, guts);
                        break;
                    case "cim:TransformerTank":
                        wires.parse_TransformerTank (subcontext, guts);
                        break;
                    case "cim:TransformerTankEnd":
                        wires.parse_TransformerTankEnd (subcontext, guts);
                        break;
                    case "cim:WireInfo":
                        assetinfo.parse_WireInfo (subcontext, guts);
                        break;
                    case "cim:Asset":
                        assets.parse_Asset (subcontext, guts);
                        break;
                    case "cim:AssetContainer":
                        assets.parse_AssetContainer (subcontext, guts);
                        break;
                    case "cim:AssetFunction":
                        assets.parse_AssetFunction (subcontext, guts);
                        break;
                    case "cim:AssetInfo":
                        assets.parse_AssetInfo (subcontext, guts);
                        break;
                    case "cim:AssetOrganisationRole":
                        assets.parse_AssetOrganisationRole (subcontext, guts);
                        break;
                    case "cim:AssetOwner":
                        assets.parse_AssetOwner (subcontext, guts);
                        break;
                    case "cim:LifecycleDate":
                        assets.parse_LifecycleDate (subcontext, guts);
                        break;
                    case "cim:Cabinet":
                        infAssets.parse_Cabinet (subcontext, guts);
                        break;
                    case "cim:Facility":
                        infAssets.parse_Facility (subcontext, guts);
                        break;
                    case "cim:Pole":
                        infAssets.parse_Pole (subcontext, guts);
                        break;
                    case "cim:Streetlight":
                        infAssets.parse_Streetlight (subcontext, guts);
                        break;
                    case "cim:Structure":
                        infAssets.parse_Structure (subcontext, guts);
                        break;
                    case "cim:UndergroundStructure":
                        infAssets.parse_UndergroundStructure (subcontext, guts);
                        break;
                    case "cim:BusbarSectionInfo":
                        assetInfo.parse_BusbarSectionInfo (subcontext, guts);
                        break;
                    case "cim:OverheadWireInfo":
                        assetInfo.parse_OverheadWireInfo (subcontext, guts);
                        break;
                    case "cim:PowerTransformerInfo":
                        assetInfo.parse_PowerTransformerInfo (subcontext, guts);
                        break;
                    case "cim:SwitchInfo":
                        assetInfo.parse_SwitchInfo (subcontext, guts);
                        break;
                    case "cim:WireInfo":
                        assetInfo.parse_WireInfo (subcontext, guts);
                        break;
                    case "cim:StringQuantity":
                        domain.parse_StringQuantity (subcontext, guts);
                        break;
                    case "cim:MeasurementValue":
                        meas.parse_MeasurementValue (subcontext, guts);
                        break;
                    case "cim:BaseReading":
                        metering.parse_BaseReading (subcontext, guts);
                        break;
                    case "cim:Channel":
                        metering.parse_Channel (subcontext, guts);
                        break;
                    case "cim:ComFunction":
                        metering.parse_ComFunction (subcontext, guts);
                        break;
                    case "cim:ComModule":
                        metering.parse_ComModule (subcontext, guts);
                        break;
                    case "cim:ControlledAppliance":
                        metering.parse_ControlledAppliance (subcontext, guts);
                        break;
                    case "cim:DemandResponseProgram":
                        metering.parse_DemandResponseProgram (subcontext, guts);
                        break;
                    case "cim:EndDevice":
                        metering.parse_EndDevice (subcontext, guts);
                        break;
                    case "cim:EndDeviceAction":
                        metering.parse_EndDeviceAction (subcontext, guts);
                        break;
                    case "cim:EndDeviceCapability":
                        metering.parse_EndDeviceCapability (subcontext, guts);
                        break;
                    case "cim:EndDeviceControl":
                        metering.parse_EndDeviceControl (subcontext, guts);
                        break;
                    case "cim:EndDeviceControlType":
                        metering.parse_EndDeviceControlType (subcontext, guts);
                        break;
                    case "cim:EndDeviceEvent":
                        metering.parse_EndDeviceEvent (subcontext, guts);
                        break;
                    case "cim:EndDeviceEventDetail":
                        metering.parse_EndDeviceEventDetail (subcontext, guts);
                        break;
                    case "cim:EndDeviceEventType":
                        metering.parse_EndDeviceEventType (subcontext, guts);
                        break;
                    case "cim:EndDeviceFunction":
                        metering.parse_EndDeviceFunction (subcontext, guts);
                        break;
                    case "cim:EndDeviceGroup":
                        metering.parse_EndDeviceGroup (subcontext, guts);
                        break;
                    case "cim:EndDeviceInfo":
                        metering.parse_EndDeviceInfo (subcontext, guts);
                        break;
                    case "cim:EndDeviceTiming":
                        metering.parse_EndDeviceTiming (subcontext, guts);
                        break;
                    case "cim:IntervalBlock":
                        metering.parse_IntervalBlock (subcontext, guts);
                        break;
                    case "cim:IntervalReading":
                        metering.parse_IntervalReading (subcontext, guts);
                        break;
                    case "cim:Meter":
                        metering.parse_Meter (subcontext, guts);
                        break;
                    case "cim:MeterMultiplier":
                        metering.parse_MeterMultiplier (subcontext, guts);
                        break;
                    case "cim:MeterReading":
                        metering.parse_MeterReading (subcontext, guts);
                        break;
                    case "cim:MeterServiceWork":
                        metering.parse_MeterServiceWork (subcontext, guts);
                        break;
                    case "cim:MetrologyRequirement":
                        metering.parse_MetrologyRequirement (subcontext, guts);
                        break;
                    case "cim:PanDemandResponse":
                        metering.parse_PanDemandResponse (subcontext, guts);
                        break;
                    case "cim:PanDisplay":
                        metering.parse_PanDisplay (subcontext, guts);
                        break;
                    case "cim:PanPricing":
                        metering.parse_PanPricing (subcontext, guts);
                        break;
                    case "cim:PanPricingDetail":
                        metering.parse_PanPricingDetail (subcontext, guts);
                        break;
                    case "cim:PendingCalculation":
                        metering.parse_PendingCalculation (subcontext, guts);
                        break;
                    case "cim:RationalNumber":
                        metering.parse_RationalNumber (subcontext, guts);
                        break;
                    case "cim:Reading":
                        metering.parse_Reading (subcontext, guts);
                        break;
                    case "cim:ReadingInterharmonic":
                        metering.parse_ReadingInterharmonic (subcontext, guts);
                        break;
                    case "cim:ReadingQuality":
                        metering.parse_ReadingQuality (subcontext, guts);
                        break;
                    case "cim:ReadingQualityType":
                        metering.parse_ReadingQualityType (subcontext, guts);
                        break;
                    case "cim:ReadingType":
                        metering.parse_ReadingType (subcontext, guts);
                        break;
                    case "cim:Register":
                        metering.parse_Register (subcontext, guts);
                        break;
                    case "cim:ServiceMultiplier":
                        metering.parse_ServiceMultiplier (subcontext, guts);
                        break;
                    case "cim:SimpleEndDeviceFunction":
                        metering.parse_SimpleEndDeviceFunction (subcontext, guts);
                        break;
                    case "cim:UsagePoint":
                        metering.parse_UsagePoint (subcontext, guts);
                        break;
                    case "cim:UsagePointGroup":
                        metering.parse_UsagePointGroup (subcontext, guts);
                        break;
                    case "cim:UsagePointLocation":
                        metering.parse_UsagePointLocation (subcontext, guts);
                        break;
                    case "cim:WorkLocation":
                        work.parse_WorkLocation (subcontext, guts);
                        break;

                    default:
                        if (context.parsed.ignored < 3)
                            if ("undefined" != typeof (console))
                                console.log ("unrecognized element type '" + result[1] + "' at line " + base.line_number (subcontext));
                            else
                                print ("unrecognized element type '" + result[1] + "' at line " + base.line_number (subcontext));
                        context.parsed.ignored++;
                        break;
                }
                result = null;
            }

            return ({parsed: context.parsed, context: context});
        }

        function read_full_xml (xml, start, context, parsed)
        {
            var subxml;
            var regex;
            var encoding;
            var result;

            // check for just starting
            if (0 == start)
            {
                context = context ||
                {
                    offset: 0,
                    start_character: 0,
                    end_character: 0,
                    newlines: [],
                    parsed: { ignored: 0 }
                };
                subxml = xml;

                // remove the XML declaration, i.e. <?xml version="1.0" encoding="UTF-8" standalone="no"?>
                regex = /<\?([\s\S]*)\?>\s*/g;
                if (null != (result = regex.exec (subxml)))
                {
                    context.offset += regex.lastIndex;
                    context.newlines = base.index_string (subxml.substring (0, regex.lastIndex), context.start_character, context.newlines);
                    context.start_character += regex.lastIndex;
                    subxml = subxml.substring (regex.lastIndex);
                    // check the encoding
                    regex = /encoding="([^"]*)"/g;
                    if (null != (result = regex.exec (result[1])))
                    {
                        encoding = result[1];
                        if ("UTF-8" != encoding.toUpperCase ())
                            reject (Error ("unsupported encoding " + encoding));
                    }
                }

                // parse RDF, i.e. <rdf:RDF xmlns:dm="http://iec.ch/2002/schema/CIM_difference_model#" xmlns:cim="http://iec.ch/TC57/2010/CIM-schema-cim15#" xmlns:rdf="http://www.w3.org/1999/02/22-rdf-syntax-ns#">
                regex = /<rdf:RDF([\s\S]*?)>\s*/g;
                if (null != (result = regex.exec (subxml)))
                {
                    context.offset += regex.lastIndex;
                    context.newlines = base.index_string (subxml.substring (0, regex.lastIndex), context.start_character, context.newlines);
                    context.start_character += regex.lastIndex;
                    subxml = subxml.substring (regex.lastIndex);
                }

                // parse FullModel, i.e. <md:FullModel ....  </md:FullModel>
                regex = new RegExp ("\\s*<md:FullModel ([\\s\\S]*?)<\\/md:FullModel>\\s*", "g");
                if (null != (result = regex.exec (subxml)))
                {
                    context.offset += regex.lastIndex;
                    context.newlines = base.index_string (subxml.substring (0, regex.lastIndex), context.start_character, context.newlines);
                    context.start_character += regex.lastIndex;
                    subxml = subxml.substring (regex.lastIndex);
                }
            }
            else
                subxml = xml;

            context.end_character = context.start_character;
            result = read_xml (subxml, context, parsed);

            return (result);
        }

        /**
         * @summary Read a blob as XML and resolve or reject.
         * @description Reads a blob as UTF8 and parses the XML.
         * @param {Blob} blob - the blob to read
         * @param {Number} start - the starting byte to read from the blob
         * @param {Object} context - the state of the parser
         * @param {Object} parsed - the output of the parser so far
         * @param {Function} resolve - the function to call to resolve the promise
         * @param {Function} reject - the function to call to reject the promise
         * @function xml_read_promise
         * @memberOf module:cim
         */
        function xml_read_promise (blob, start, context, parsed, resolve, reject)
        {
            var size;
            var tbd;
            var subblob;
            var reader;

            size = blob.size;
            tbd = Math.min (CHUNK_SIZE, size - start);
            subblob = blob.slice (start, start + tbd, blob.type);
            reader = new FileReader ();
            reader.onload = function (event)
            {
                var xml;
                var result;
                var read;
                var bytes;
                var done;

                xml = event.target.result;
                if ("" == xml)
                    resolve ({context: context, parsed: parsed});
                else
                {
                    result = read_full_xml (xml, start, context, parsed);
                    read = result.context.end_character - result.context.start_character; // number of characters parsed
                    if (0 == read)
                        reject (Error ("parse failed at line " + base.line_number (context)));
                    else
                    {
                        bytes = encode_utf8 (xml.substring (0, read + result.context.offset)).length;

                        context = result.context;
                        parsed = result.parsed;

                        // check for done
                        done = false;
                        regex = /\s*<\/rdf:RDF>\s*/g;
                        if (null != (result = regex.exec (xml.substring (read + result.context.offset))))
                        {
                            context.end_character += regex.lastIndex;
                            done = true;
                        }
                        else
                        {
                            context.start_character = context.start_character + read;
                            context.newlines = context.newlines.slice (0, base.line_number (context, context.end_character) - 1);
                        }

                        if (done)
                            resolve ({context: context, parsed: parsed});
                        else
                            xml_read_promise (blob, start + bytes, context, parsed, resolve, reject); // tail recursive
                    }
                }
            };
            reader.onerror = function ()
            {
                reject (Error ("reader error"));
            };
            reader.readAsText (subblob, "UTF-8");
        }

        /**
         * @summary Read a blob as XML.
         * @description Processes chunks of the file reading the blob as UTF8.
         * @param {Blob} blob - the blob to read
         * @param {Function} callback - function to call back with the data: { parsed: data, context: ctx }
         * @function read_xml_blob
         * @memberOf module:cim
         */
        function read_xml_blob (blob, callback)
        {
            var promise;

            promise = new Promise (xml_read_promise.bind (this, blob, 0, null, null));
            promise.then
            (
                function (result)
                {
                    callback (result);
                },
                function (err)
                {
                    if ("undefined" != typeof (console))
                        console.log (err);
                    else
                        print (err);
                }
            );
        }

        return (
            {
                read_full_xml: read_full_xml,
                read_xml_blob: read_xml_blob
            }
        );
    }
);<|MERGE_RESOLUTION|>--- conflicted
+++ resolved
@@ -6,11 +6,7 @@
  */
 define
 (
-<<<<<<< HEAD
-    ["model/base", "model/assetinfo", "model/assets", "model/common", "model/core", "model/customers", "model/meas", "model/metering", "model/production", "model/protection", "model/statevariables", "model/wires", "model/work"],
-=======
     ["model/base", "model/assetInfo", "model/assets", "model/common", "model/core", "model/customers", "model/domain", "model/infAssets", "model/meas", "model/metering", "model/production", "model/protection", "model/statevariables", "model/wires", "model/work"],
->>>>>>> 761e68eb
     /**
      * @summary CIM file reading functions.
      * @description Read an XML file with a restricted profile
@@ -19,11 +15,7 @@
      * @exports cim
      * @version 1.0
      */
-<<<<<<< HEAD
-    function (base, assetinfo, assets, common, core, customers, meas, metering, production, protection, statevariables, wires, work)
-=======
     function (base, assetInfo, assets, common, core, customers, domain, infAssets, meas, metering, production, protection, statevariables, wires, work)
->>>>>>> 761e68eb
     {
         /**
          * The size of chunks to read into memory.
@@ -348,9 +340,6 @@
                         break;
                     case "cim:TransformerTankEnd":
                         wires.parse_TransformerTankEnd (subcontext, guts);
-                        break;
-                    case "cim:WireInfo":
-                        assetinfo.parse_WireInfo (subcontext, guts);
                         break;
                     case "cim:Asset":
                         assets.parse_Asset (subcontext, guts);
